--- conflicted
+++ resolved
@@ -2,14 +2,19 @@
 
 # NOTE: These are incomplete!
 
-from typing import Any
+from typing import Any, TypeVar, Generic
 
-class Queue():
-<<<<<<< HEAD
-    def get(self, block: bool = True, timeout: float = None) -> Any: ...
-=======
-    def get(self, block: bool = True, timeout: float = None) -> Any: pass
-    def put_nowait(self, item: Any) -> None: pass
->>>>>>> 409d5526
+_T = TypeVar('_T')
 
-class Empty(): ...+class Queue(Generic[_T]):
+    def __init__(self, maxsize: int = 0) -> None: ...
+    def full(self) -> bool: ...
+    def get(self, block: bool = True, timeout: float = None) -> _T: ...
+    def get_nowait(self) -> _T: ...
+    def put(self, item: _T, block: bool = True, timeout: float = None) -> None: ...
+    def put_nowait(self, item: _T) -> None: ...
+    def join(self) -> None: ...
+    def qsize(self) -> int: ...
+    def task_done(self) -> None: pass
+
+class Empty: ...