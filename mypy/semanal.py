"""The semantic analyzer.

Bind names to definitions and do various other simple consistency
checks. For example, consider this program:

  x = 1
  y = x

Here semantic analysis would detect that the assignment 'x = 1'
defines a new variable, the type of which is to be inferred (in a
later pass; type inference or type checking is not part of semantic
analysis).  Also, it would bind both references to 'x' to the same
module-level variable node.  The second assignment would also be
analyzed, and the type of 'y' marked as being inferred.

Semantic analysis is the first analysis pass after parsing, and it is
subdivided into three passes:

 * FirstPass looks up externally visible names defined in a module but
   ignores imports and local definitions.  It helps enable (some)
   cyclic references between modules, such as module 'a' that imports
   module 'b' and used names defined in b *and* vice versa.  The first
   pass can be performed before dependent modules have been processed.

 * SemanticAnalyzer is the second pass.  It does the bulk of the work.
   It assumes that dependent modules have been semantically analyzed,
   up to the second pass, unless there is a import cycle.

 * ThirdPass checks that type argument counts are valid; for example,
   it will reject Dict[int].  We don't do this in the second pass,
   since we infer the type argument counts of classes during this
   pass, and it is possible to refer to classes defined later in a
   file, which would not have the type argument count set yet.

Semantic analysis of types is implemented in module mypy.typeanal.

TODO: Check if the third pass slows down type checking significantly.
  We could probably get rid of it -- for example, we could collect all
  analyzed types in a collection and check them without having to
  traverse the entire AST.
"""

from typing import (
    Undefined, List, Dict, Set, Tuple, cast, Any, overload, typevar, Union
)

from mypy.nodes import (
    MypyFile, TypeInfo, Node, AssignmentStmt, FuncDef, OverloadedFuncDef,
    ClassDef, VarDef, Var, GDEF, MODULE_REF, FuncItem, Import,
    ImportFrom, ImportAll, Block, LDEF, NameExpr, MemberExpr,
    IndexExpr, ParenExpr, TupleExpr, ListExpr, ExpressionStmt, ReturnStmt,
    RaiseStmt, YieldStmt, AssertStmt, OperatorAssignmentStmt, WhileStmt,
    ForStmt, BreakStmt, ContinueStmt, IfStmt, TryStmt, WithStmt, DelStmt,
    GlobalDecl, SuperExpr, DictExpr, CallExpr, RefExpr, OpExpr, UnaryExpr,
    SliceExpr, CastExpr, TypeApplication, Context, SymbolTable,
    SymbolTableNode, TVAR, UNBOUND_TVAR, ListComprehension, GeneratorExpr,
    FuncExpr, MDEF, FuncBase, Decorator, SetExpr, UndefinedExpr, TypeVarExpr,
    StrExpr, PrintStmt, ConditionalExpr, DucktypeExpr, DisjointclassExpr,
    ComparisonExpr, StarExpr, ARG_POS, ARG_NAMED, MroError, type_aliases,
<<<<<<< HEAD
    YieldFromStmt, YieldFromExpr, NamedTupleExpr, SetComprehension,
    DictionaryComprehension
=======
    YieldFromStmt, YieldFromExpr, NamedTupleExpr, NonlocalDecl
>>>>>>> ed32d9a4
)
from mypy.visitor import NodeVisitor
from mypy.traverser import TraverserVisitor
from mypy.errors import Errors
from mypy.types import (
    NoneTyp, Callable, Overloaded, Instance, Type, TypeVar, AnyType,
    FunctionLike, UnboundType, TypeList, ErrorType, TypeVarDef,
    replace_leading_arg_type, TupleType, UnionType, StarType
)
from mypy.nodes import function_type, implicit_module_attrs
from mypy.typeanal import TypeAnalyser, TypeAnalyserPass3, analyse_node
from mypy.parsetype import parse_str_as_type, TypeParseError


T = typevar('T')


# Inferred value of an expression.
ALWAYS_TRUE = 0
ALWAYS_FALSE = 1
TRUTH_VALUE_UNKNOWN = 2


class TypeTranslationError(Exception):
    """Exception raised when an expression is not valid as a type."""


class SemanticAnalyzer(NodeVisitor):
    """Semantically analyze parsed mypy files.

    The analyzer binds names and does various consistency checks for a
    parse tree. Note that type checking is performed as a separate
    pass.

    This is the second phase of semantic analysis.
    """

    # Library search paths
    lib_path = Undefined(List[str])
    # Module name space
    modules = Undefined(Dict[str, MypyFile])
    # Global name space for current module
    globals = Undefined(SymbolTable)
    # Names declared using "global" (separate set for each scope)
    global_decls = Undefined(List[Set[str]])
    # Names declated using "nonlocal" (separate set for each scope)
    nonlocal_decls = Undefined(List[Set[str]])
    # Local names of function scopes; None for non-function scopes.
    locals = Undefined(List[SymbolTable])
    # Nested block depths of scopes
    block_depth = Undefined(List[int])
    # TypeInfo of directly enclosing class (or None)
    type = Undefined(TypeInfo)
    # Stack of outer classes (the second tuple item contains tvars).
    type_stack = Undefined(List[Tuple[TypeInfo, List[SymbolTableNode]]])
    # Stack of functions being analyzed
    function_stack = Undefined(List[FuncItem])

    loop_depth = 0         # Depth of breakable loops
    cur_mod_id = ''        # Current module id (or None) (phase 2)
    imports = Undefined(Set[str])  # Imported modules (during phase 2 analysis)
    errors = Undefined(Errors)     # Keep track of generated errors

    def __init__(self, lib_path: List[str], errors: Errors,
                 pyversion: int = 3) -> None:
        """Construct semantic analyzer.

        Use lib_path to search for modules, and report analysis errors
        using the Errors instance.
        """
        self.locals = [None]
        self.imports = set()
        self.type = None
        self.type_stack = []
        self.function_stack = []
        self.block_depth = [0]
        self.loop_depth = 0
        self.lib_path = lib_path
        self.errors = errors
        self.modules = {}
        self.pyversion = pyversion
        self.stored_vars = Dict[Node, Type]()

    def visit_file(self, file_node: MypyFile, fnam: str) -> None:
        self.errors.set_file(fnam)
        self.globals = file_node.names
        self.cur_mod_id = file_node.fullname()

        if 'builtins' in self.modules:
            self.globals['__builtins__'] = SymbolTableNode(
                MODULE_REF, self.modules['builtins'], self.cur_mod_id)

        defs = file_node.defs
        for d in defs:
            d.accept(self)

        if self.cur_mod_id == 'builtins':
            remove_imported_names_from_symtable(self.globals, 'builtins')

    def visit_func_def(self, defn: FuncDef) -> None:
        self.errors.push_function(defn.name())
        self.update_function_type_variables(defn)
        self.errors.pop_function()

        if self.is_class_scope():
            # Method definition
            defn.is_conditional = self.block_depth[-1] > 0
            defn.info = self.type
            if not defn.is_decorated:
                if not defn.is_overload:
                    if defn.name() in self.type.names:
                        n = self.type.names[defn.name()].node
                        if self.is_conditional_func(n, defn):
                            defn.original_def = cast(FuncDef, n)
                        else:
                            self.name_already_defined(defn.name(), defn)
                    self.type.names[defn.name()] = SymbolTableNode(MDEF, defn)
            if not defn.is_static:
                if not defn.args:
                    self.fail('Method must have at least one argument', defn)
                elif defn.type:
                    sig = cast(FunctionLike, defn.type)
                    # TODO: A classmethod's first argument should be more
                    #       precisely typed than Any.
                    leading_type = AnyType() if defn.is_class else self_type(self.type)
                    defn.type = replace_implicit_first_type(sig, leading_type)

        if self.is_func_scope() and (not defn.is_decorated and
                                     not defn.is_overload):
            self.add_local_func(defn, defn)
            defn._fullname = defn.name()

        self.errors.push_function(defn.name())
        self.analyse_function(defn)
        self.errors.pop_function()

    def is_conditional_func(self, n: Node, defn: FuncDef) -> bool:
        return (isinstance(n, FuncDef) and cast(FuncDef, n).is_conditional and
                defn.is_conditional)

    def update_function_type_variables(self, defn: FuncDef) -> None:
        """Make any type variables in the signature of defn explicit.

        Update the signature of defn to contain type variable definitions
        if defn is generic.
        """
        if defn.type:
            functype = cast(Callable, defn.type)
            typevars = self.infer_type_variables(functype)
            # Do not define a new type variable if already defined in scope.
            typevars = [(tvar, values) for tvar, values in typevars
                        if not self.is_defined_type_var(tvar, defn)]
            if typevars:
                defs = [TypeVarDef(tvar[0], -i - 1, tvar[1], self.object_type())
                        for i, tvar in enumerate(typevars)]
                functype.variables = defs

    def infer_type_variables(self,
                             type: Callable) -> List[Tuple[str, List[Type]]]:
        """Return list of unique type variables referred to in a callable."""
        names = List[str]()
        values = List[List[Type]]()
        for arg in type.arg_types + [type.ret_type]:
            for tvar, vals in self.find_type_variables_in_type(arg):
                if tvar not in names:
                    names.append(tvar)
                    values.append(vals)
        return list(zip(names, values))

    def find_type_variables_in_type(
            self, type: Type) -> List[Tuple[str, List[Type]]]:
        """Return a list of all unique type variable references in type."""
        result = List[Tuple[str, List[Type]]]()
        if isinstance(type, UnboundType):
            name = type.name
            node = self.lookup_qualified(name, type)
            if node and node.kind == UNBOUND_TVAR:
                result.append((name, cast(TypeVarExpr, node.node).values))
            for arg in type.args:
                result.extend(self.find_type_variables_in_type(arg))
        elif isinstance(type, TypeList):
            for item in type.items:
                result.extend(self.find_type_variables_in_type(item))
        elif isinstance(type, UnionType):
            for item in type.items:
                result.extend(self.find_type_variables_in_type(item))
        elif isinstance(type, AnyType):
            pass
        else:
            assert False, 'Unsupported type %s' % type
        return result

    def is_defined_type_var(self, tvar: str, context: Node) -> bool:
        return self.lookup_qualified(tvar, context).kind == TVAR

    def visit_overloaded_func_def(self, defn: OverloadedFuncDef) -> None:
        t = List[Callable]()
        for item in defn.items:
            # TODO support decorated overloaded functions properly
            item.is_overload = True
            item.func.is_overload = True
            item.accept(self)
            t.append(cast(Callable, function_type(item.func,
                                                  self.builtin_type('builtins.function'))))
            if not [dec for dec in item.decorators
                    if refers_to_fullname(dec, 'typing.overload')]:
                self.fail("'overload' decorator expected", item)

        defn.type = Overloaded(t)
        defn.type.line = defn.line

        if self.is_class_scope():
            self.type.names[defn.name()] = SymbolTableNode(MDEF, defn,
                                                           typ=defn.type)
            defn.info = self.type
        elif self.is_func_scope():
            self.add_local_func(defn, defn)

    def analyse_function(self, defn: FuncItem) -> None:
        is_method = self.is_class_scope()
        tvarnodes = self.add_func_type_variables_to_symbol_table(defn)
        if defn.type:
            # Signature must be analyzed in the surrounding scope so that
            # class-level imported names and type variables are in scope.
            defn.type = self.anal_type(defn.type)
            self.check_function_signature(defn)
            if isinstance(defn, FuncDef):
                defn.info = self.type
                defn.type = set_callable_name(defn.type, defn)
        for init in defn.init:
            if init:
                init.rvalue.accept(self)
        self.function_stack.append(defn)
        self.enter()
        for v in defn.args:
            self.add_local(v, defn)
        for init_ in defn.init:
            if init_:
                init_.lvalues[0].accept(self)

        # The first argument of a non-static, non-class method is like 'self'
        # (though the name could be different), having the enclosing class's
        # instance type.
        if is_method and not defn.is_static and not defn.is_class and defn.args:
            defn.args[0].is_self = True

        defn.body.accept(self)
        disable_typevars(tvarnodes)
        self.leave()
        self.function_stack.pop()

    def add_func_type_variables_to_symbol_table(
            self, defn: FuncItem) -> List[SymbolTableNode]:
        nodes = List[SymbolTableNode]()
        if defn.type:
            tt = defn.type
            names = self.type_var_names()
            items = cast(Callable, tt).variables
            for i, item in enumerate(items):
                name = item.name
                if name in names:
                    self.name_already_defined(name, defn)
                node = self.add_type_var(name, -i - 1, defn)
                nodes.append(node)
                names.add(name)
        return nodes

    def type_var_names(self) -> Set[str]:
        if not self.type:
            return set()
        else:
            return set(self.type.type_vars)

    def add_type_var(self, fullname: str, id: int,
                     context: Context) -> SymbolTableNode:
        node = self.lookup_qualified(fullname, context)
        node.kind = TVAR
        node.tvar_id = id
        return node

    def check_function_signature(self, fdef: FuncItem) -> None:
        sig = cast(Callable, fdef.type)
        if len(sig.arg_types) < len(fdef.args):
            self.fail('Type signature has too few arguments', fdef)
        elif len(sig.arg_types) > len(fdef.args):
            self.fail('Type signature has too many arguments', fdef)

    def visit_class_def(self, defn: ClassDef) -> None:
        self.clean_up_bases_and_infer_type_variables(defn)
        self.setup_class_def_analysis(defn)
        self.analyze_base_classes(defn)
        self.analyze_metaclass(defn)

        for decorator in defn.decorators:
            self.analyze_class_decorator(defn, decorator)

        # Analyze class body.
        defn.defs.accept(self)

        self.calculate_abstract_status(defn.info)
        self.setup_ducktyping(defn)

        # Restore analyzer state.
        self.block_depth.pop()
        self.locals.pop()
        self.type, tvarnodes = self.type_stack.pop()
        disable_typevars(tvarnodes)
        if self.type_stack:
            # Enable type variables of the enclosing class again.
            enable_typevars(self.type_stack[-1][1])

    def analyze_class_decorator(self, defn: ClassDef, decorator: Node) -> None:
        decorator.accept(self)
        if refers_to_fullname(decorator, 'typing.builtinclass'):
            defn.is_builtinclass = True

    def calculate_abstract_status(self, typ: TypeInfo) -> None:
        """Calculate abstract status of a class.

        Set is_abstract of the type to True if the type has an unimplemented
        abstract attribute.  Also compute a list of abstract attributes.
        """
        concrete = Set[str]()
        abstract = List[str]()
        for base in typ.mro:
            for name, symnode in base.names.items():
                node = symnode.node
                if isinstance(node, OverloadedFuncDef):
                    # Unwrap an overloaded function definition. We can just
                    # check arbitrarily the first overload item. If the
                    # different items have a different abstract status, there
                    # should be an error reported elsewhere.
                    func = node.items[0]  # type: Node
                else:
                    func = node
                if isinstance(func, Decorator):
                    fdef = func.func
                    if fdef.is_abstract and name not in concrete:
                        typ.is_abstract = True
                        abstract.append(name)
                concrete.add(name)
        typ.abstract_attributes = sorted(abstract)

    def setup_ducktyping(self, defn: ClassDef) -> None:
        for decorator in defn.decorators:
            if isinstance(decorator, CallExpr):
                analyzed = decorator.analyzed
                if isinstance(analyzed, DucktypeExpr):
                    defn.info.ducktype = analyzed.type
                elif isinstance(analyzed, DisjointclassExpr):
                    node = analyzed.cls.node
                    if isinstance(node, TypeInfo):
                        defn.info.disjoint_classes.append(node)
                        defn.info.disjointclass_decls.append(node)
                        node.disjoint_classes.append(defn.info)
                    else:
                        self.fail('Argument 1 to disjointclass does not refer '
                                  'to a class', analyzed)

    def clean_up_bases_and_infer_type_variables(self, defn: ClassDef) -> None:
        """Remove extra base classes such as Generic and infer type vars.

        For example, consider this class:

        class Foo(Bar, Generic[T]): ...

        Now we will remove Generic[T] from bases of Foo and infer that the
        type variable 'T' is a type argument of Foo.
        """
        removed = List[int]()
        type_vars = List[TypeVarDef]()
        for i, base in enumerate(defn.base_types):
            tvars = self.analyze_typevar_declaration(base)
            if tvars is not None:
                if type_vars:
                    self.fail('Duplicate Generic or AbstractGeneric in bases',
                              defn)
                removed.append(i)
                for j, tvar in enumerate(tvars):
                    name, values = tvar
                    type_vars.append(TypeVarDef(name, j + 1, values,
                                                self.object_type()))
        if type_vars:
            defn.type_vars = type_vars
            if defn.info:
                defn.info.type_vars = [tv.name for tv in type_vars]
        for i in reversed(removed):
            del defn.base_types[i]

    def analyze_typevar_declaration(self, t: Type) -> List[Tuple[str,
                                                                 List[Type]]]:
        if not isinstance(t, UnboundType):
            return None
        unbound = cast(UnboundType, t)
        sym = self.lookup_qualified(unbound.name, unbound)
        if sym is None:
            return None
        if sym.node.fullname() in ('typing.Generic',
                                   'typing.AbstractGeneric'):
            tvars = List[Tuple[str, List[Type]]]()
            for arg in unbound.args:
                tvar = self.analyze_unbound_tvar(arg)
                if tvar:
                    tvars.append(tvar)
                else:
                    self.fail('Free type variable expected in %s[...]' %
                              sym.node.name(), t)
            return tvars
        return None

    def analyze_unbound_tvar(self, t: Type) -> Tuple[str, List[Type]]:
        if not isinstance(t, UnboundType):
            return None
        unbound = cast(UnboundType, t)
        sym = self.lookup_qualified(unbound.name, unbound)
        if sym is not None and sym.kind == UNBOUND_TVAR:
            return unbound.name, cast(TypeVarExpr, sym.node).values[:]
        return None

    def setup_class_def_analysis(self, defn: ClassDef) -> None:
        """Prepare for the analysis of a class definition."""
        if not defn.info:
            defn.info = TypeInfo(SymbolTable(), defn)
            defn.info._fullname = defn.info.name()
        if self.is_func_scope() or self.type:
            kind = MDEF
            if self.is_func_scope():
                kind = LDEF
            self.add_symbol(defn.name, SymbolTableNode(kind, defn.info), defn)
        if self.type_stack:
            # Disable type variables of the enclosing class.
            disable_typevars(self.type_stack[-1][1])
        tvarnodes = self.add_class_type_variables_to_symbol_table(defn.info)
        # Remember previous active class and type vars of *this* class.
        self.type_stack.append((self.type, tvarnodes))
        self.locals.append(None)  # Add class scope
        self.block_depth.append(-1)  # The class body increments this to 0
        self.type = defn.info

    def analyze_base_classes(self, defn: ClassDef) -> None:
        """Analyze and set up base classes."""
        bases = List[Instance]()
        for i in range(len(defn.base_types)):
            base = self.anal_type(defn.base_types[i])
            if isinstance(base, TupleType):
                if defn.info.tuple_type:
                    self.fail("Class has two incompatible bases derived from tuple", defn)
                defn.info.tuple_type = base
                base = base.fallback
            if isinstance(base, Instance):
                defn.base_types[i] = base
                bases.append(base)
        # Add 'object' as implicit base if there is no other base class.
        if (not bases and defn.fullname != 'builtins.object'):
            obj = self.object_type()
            defn.base_types.insert(0, obj)
            bases.append(obj)
        defn.info.bases = bases
        if not self.verify_base_classes(defn):
            return
        try:
            defn.info.calculate_mro()
        except MroError:
            self.fail("Cannot determine consistent method resolution order "
                      '(MRO) for "%s"' % defn.name, defn)
        else:
            # If there are cyclic imports, we may be missing 'object' in
            # the MRO. Fix MRO if needed.
            if defn.info.mro[-1].fullname() != 'builtins.object':
                defn.info.mro.append(self.object_type().type)

    def verify_base_classes(self, defn: ClassDef) -> bool:
        base_classes = List[str]()
        info = defn.info
        for base in info.bases:
            baseinfo = base.type
            if self.is_base_class(info, baseinfo):
                self.fail('Cycle in inheritance hierarchy', defn)
                # Clear bases to forcefully get rid of the cycle.
                info.bases = []
            if baseinfo.fullname() == 'builtins.bool':
                self.fail("'%s' is not a valid base class" %
                          baseinfo.name(), defn)
                return False
        dup = find_duplicate(info.direct_base_classes())
        if dup:
            self.fail('Duplicate base class "%s"' % dup.name(), defn)
            return False
        return True

    def is_base_class(self, t: TypeInfo, s: TypeInfo) -> bool:
        """Determine if t is a base class of s (but do not use mro)."""
        # Search the base class graph for t, starting from s.
        worklist = [s]
        visited = {s}
        while worklist:
            nxt = worklist.pop()
            if nxt == t:
                return True
            for base in nxt.bases:
                if base.type not in visited:
                    worklist.append(base.type)
                    visited.add(base.type)
        return False

    def analyze_metaclass(self, defn: ClassDef) -> None:
        if defn.metaclass:
            sym = self.lookup_qualified(defn.metaclass, defn)
            if sym is not None and not isinstance(sym.node, TypeInfo):
                self.fail("Invalid metaclass '%s'" % defn.metaclass, defn)

    def object_type(self) -> Instance:
        return self.named_type('__builtins__.object')

    def named_type(self, qualified_name: str) -> Instance:
        sym = self.lookup_qualified(qualified_name, None)
        return Instance(cast(TypeInfo, sym.node), [])

    def is_instance_type(self, t: Type) -> bool:
        return isinstance(t, Instance)

    def add_class_type_variables_to_symbol_table(
            self, info: TypeInfo) -> List[SymbolTableNode]:
        vars = info.type_vars
        nodes = List[SymbolTableNode]()
        if vars:
            for i in range(len(vars)):
                node = self.add_type_var(vars[i], i + 1, info)
                nodes.append(node)
        return nodes

    def visit_import(self, i: Import) -> None:
        for id, as_id in i.ids:
            if as_id != id:
                self.add_module_symbol(id, as_id, i)
            else:
                base = id.split('.')[0]
                self.add_module_symbol(base, base, i)

    def add_module_symbol(self, id: str, as_id: str, context: Context) -> None:
        if id in self.modules:
            m = self.modules[id]
            self.add_symbol(as_id, SymbolTableNode(MODULE_REF, m, self.cur_mod_id), context)
        else:
            self.add_unknown_symbol(as_id, context)

    def visit_import_from(self, i: ImportFrom) -> None:
        if i.id in self.modules:
            m = self.modules[i.id]
            for id, as_id in i.names:
                node = m.names.get(id, None)
                if node:
                    node = self.normalize_type_alias(node, i)
                    if not node:
                        return
                    self.add_symbol(as_id, SymbolTableNode(node.kind, node.node,
                                                           self.cur_mod_id), i)
                else:
                    self.fail("Module has no attribute '{}'".format(id), i)
        else:
            for id, as_id in i.names:
                self.add_unknown_symbol(as_id, i)

    def normalize_type_alias(self, node: SymbolTableNode,
                             ctx: Context) -> SymbolTableNode:
        if node.fullname in type_aliases:
            # Node refers to an aliased type such as typing.List; normalize.
            node = self.lookup_qualified(type_aliases[node.fullname], ctx)
        return node

    def visit_import_all(self, i: ImportAll) -> None:
        if i.id in self.modules:
            m = self.modules[i.id]
            for name, node in m.names.items():
                node = self.normalize_type_alias(node, i)
                if not name.startswith('_'):
                    self.add_symbol(name, SymbolTableNode(node.kind, node.node,
                                                          self.cur_mod_id), i)
        else:
            # Don't add any dummy symbols for 'from x import *' if 'x' is unknown.
            pass

    def add_unknown_symbol(self, name: str, context: Context) -> None:
        var = Var(name)
        var._fullname = self.qualified_name(name)
        var.is_ready = True
        var.type = AnyType()
        self.add_symbol(name, SymbolTableNode(GDEF, var, self.cur_mod_id), context)

    #
    # Statements
    #

    def visit_block(self, b: Block) -> None:
        if b.is_unreachable:
            return
        self.block_depth[-1] += 1
        for s in b.body:
            s.accept(self)
        self.block_depth[-1] -= 1

    def visit_block_maybe(self, b: Block) -> None:
        if b:
            self.visit_block(b)

    def visit_var_def(self, defn: VarDef) -> None:
        for i in range(len(defn.items)):
            defn.items[i].type = self.anal_type(defn.items[i].type)

        for v in defn.items:
            if self.is_func_scope():
                defn.kind = LDEF
                self.add_local(v, defn)
            elif self.type:
                v.info = self.type
                v.is_initialized_in_class = defn.init is not None
                self.type.names[v.name()] = SymbolTableNode(MDEF, v,
                                                            typ=v.type)
            elif v.name not in self.globals:
                defn.kind = GDEF
                self.add_var(v, defn)

        if defn.init:
            defn.init.accept(self)

    def anal_type(self, t: Type) -> Type:
        if t:
            a = TypeAnalyser(self.lookup_qualified,
                             self.lookup_fully_qualified,
                             self.stored_vars, self.fail)
            return t.accept(a)
        else:
            return None

    def visit_assignment_stmt(self, s: AssignmentStmt) -> None:
        for lval in s.lvalues:
            self.analyse_lvalue(lval, explicit_type=s.type is not None)
        s.rvalue.accept(self)
        if s.type:
            s.type = self.anal_type(s.type)
        else:
            s.type = self.infer_type_from_undefined(s.rvalue)
            # For simple assignments, allow binding type aliases
            if (s.type is None and len(s.lvalues) == 1 and
                    isinstance(s.lvalues[0], NameExpr)):
                res = analyse_node(self.lookup_qualified, s.rvalue, s)
                if res:
                    # XXX Need to remove this later if reassigned
                    x = cast(NameExpr, s.lvalues[0])
                    self.stored_vars[x.node] = res

        if s.type:
            # Store type into nodes.
            for lvalue in s.lvalues:
                self.store_declared_types(lvalue, s.type)
        self.check_and_set_up_type_alias(s)
        self.process_typevar_declaration(s)
        self.process_namedtuple_definition(s)

    def check_and_set_up_type_alias(self, s: AssignmentStmt) -> None:
        """Check if assignment creates a type alias and set it up as needed."""
        # For now, type aliases only work at the top level of a module.
        if (len(s.lvalues) == 1 and not self.is_func_scope() and not self.type
                and not s.type):
            lvalue = s.lvalues[0]
            if isinstance(lvalue, NameExpr):
                if not lvalue.is_def:
                    # Only a definition can create a type alias, not regular assignment.
                    return
                rvalue = s.rvalue
                if isinstance(rvalue, RefExpr):
                    node = rvalue.node
                    if isinstance(node, TypeInfo):
                        # TODO: We should record the fact that this is a variable
                        #       that refers to a type, rather than making this
                        #       just an alias for the type.
                        self.globals[lvalue.name].node = node

    def analyse_lvalue(self, lval: Node, nested: bool = False,
                       add_global: bool = False,
                       explicit_type: bool = False) -> None:
        """Analyze an lvalue or assignment target.

        Only if add_global is True, add name to globals table. If nested
        is true, the lvalue is within a tuple or list lvalue expression.
        """

        if isinstance(lval, NameExpr):
            nested_global = (not self.is_func_scope() and
                             self.block_depth[-1] > 0 and
                             not self.type)
            if (add_global or nested_global) and lval.name not in self.globals:
                # Define new global name.
                v = Var(lval.name)
                v._fullname = self.qualified_name(lval.name)
                v.is_ready = False  # Type not inferred yet
                lval.node = v
                lval.is_def = True
                lval.kind = GDEF
                lval.fullname = v._fullname
                self.globals[lval.name] = SymbolTableNode(GDEF, v,
                                                          self.cur_mod_id)
            elif isinstance(lval.node, Var) and lval.is_def:
                # Since the is_def flag is set, this must have been analyzed
                # already in the first pass and added to the symbol table.
                v = cast(Var, lval.node)
                assert v.name() in self.globals
            elif (self.is_func_scope() and lval.name not in self.locals[-1] and
                  lval.name not in self.global_decls[-1] and
                  lval.name not in self.nonlocal_decls[-1]):
                # Define new local name.
                v = Var(lval.name)
                lval.node = v
                lval.is_def = True
                lval.kind = LDEF
                lval.fullname = lval.name
                self.add_local(v, lval)
            elif not self.is_func_scope() and (self.type and
                                               lval.name not in self.type.names):
                # Define a new attribute within class body.
                v = Var(lval.name)
                v.info = self.type
                v.is_initialized_in_class = True
                lval.node = v
                lval.is_def = True
                lval.kind = MDEF
                lval.fullname = lval.name
                self.type.names[lval.name] = SymbolTableNode(MDEF, v)
            else:
                # Bind to an existing name.
                if explicit_type:
                    self.name_already_defined(lval.name, lval)
                lval.accept(self)
                self.check_lvalue_validity(lval.node, lval)
        elif isinstance(lval, MemberExpr):
            if not add_global:
                self.analyse_member_lvalue(lval)
            if explicit_type and not self.is_self_member_ref(lval):
                self.fail('Type cannot be declared in assignment to non-self '
                          'attribute', lval)
        elif isinstance(lval, IndexExpr):
            if explicit_type:
                self.fail('Unexpected type declaration', lval)
            if not add_global:
                lval.accept(self)
        elif isinstance(lval, ParenExpr):
            self.analyse_lvalue(lval.expr, nested, add_global, explicit_type)
        elif (isinstance(lval, TupleExpr) or
              isinstance(lval, ListExpr)):
            items = (Any(lval)).items
            if len(items) == 0 and isinstance(lval, TupleExpr):
                self.fail("Can't assign to ()", lval)
            self.analyse_tuple_or_list_lvalue(cast(Union[ListExpr, TupleExpr], lval),
                                              add_global, explicit_type)
        elif isinstance(lval, StarExpr):
            if nested:
                self.analyse_lvalue(lval.expr, nested, add_global, explicit_type)
            else:
                self.fail('Starred assignment target must be in a list or tuple', lval)
        else:
            self.fail('Invalid assignment target', lval)

    def analyse_tuple_or_list_lvalue(self, lval: Union[ListExpr, TupleExpr],
                                     add_global: bool = False,
                                     explicit_type: bool = False) -> None:
        """Analyze an lvalue or assignment target that is a list or tuple."""
        items = lval.items

        def strip_parens(node: Node) -> Node:
            if isinstance(node, ParenExpr):
                return strip_parens(node.expr)
            else:
                return node

        star_exprs = [cast(StarExpr, strip_parens(item)) for item in items
                               if isinstance(strip_parens(item), StarExpr)]

        if len(star_exprs) > 1:
            self.fail('Two starred expressions in assignment', lval)
        else:
            if len(star_exprs) == 1:
                star_exprs[0].valid = True
            for i in items:
                self.analyse_lvalue(i, nested=True, add_global=add_global,
                                    explicit_type = explicit_type)

    def analyse_member_lvalue(self, lval: MemberExpr) -> None:
        lval.accept(self)
        if (self.is_self_member_ref(lval) and
                self.type.get(lval.name) is None):
            # Implicit attribute definition in __init__.
            lval.is_def = True
            v = Var(lval.name)
            v.info = self.type
            v.is_ready = False
            lval.def_var = v
            lval.node = v
            self.type.names[lval.name] = SymbolTableNode(MDEF, v)
        self.check_lvalue_validity(lval.node, lval)

    def is_self_member_ref(self, memberexpr: MemberExpr) -> bool:
        """Does memberexpr to refer to an attribute of self?"""
        if not isinstance(memberexpr.expr, NameExpr):
            return False
        node = (cast(NameExpr, memberexpr.expr)).node
        return isinstance(node, Var) and (cast(Var, node)).is_self

    def check_lvalue_validity(self, node: Node, ctx: Context) -> None:
        if isinstance(node, (FuncDef, TypeInfo, TypeVarExpr)):
            self.fail('Invalid assignment target', ctx)

    def infer_type_from_undefined(self, rvalue: Node) -> Type:
        if isinstance(rvalue, CallExpr):
            if isinstance(rvalue.analyzed, UndefinedExpr):
                undef = cast(UndefinedExpr, rvalue.analyzed)
                return undef.type
        return None

    def store_declared_types(self, lvalue: Node, typ: Type) -> None:
        if isinstance(typ, StarType) and not isinstance(lvalue, StarExpr):
            self.fail('Star type only allowed for starred expressions', lvalue)
        if isinstance(lvalue, RefExpr):
            lvalue.is_def = False
            if isinstance(lvalue.node, Var):
                var = cast(Var, lvalue.node)
                var.type = typ
                var.is_ready = True
            # If node is not a variable, we'll catch it elsewhere.
        elif isinstance(lvalue, TupleExpr):
            if isinstance(typ, TupleType):
                if len(lvalue.items) != len(typ.items):
                    self.fail('Incompatible number of tuple items', lvalue)
                    return
                for item, itemtype in zip(lvalue.items, typ.items):
                    self.store_declared_types(item, itemtype)
            else:
                self.fail('Tuple type expected for multiple variables',
                          lvalue)
        elif isinstance(lvalue, StarExpr):
            if isinstance(typ, StarType):
                self.store_declared_types(lvalue.expr, typ.type)
            else:
                self.fail('Star type expected for starred expression', lvalue)
        elif isinstance(lvalue, ParenExpr):
            self.store_declared_types(lvalue.expr, typ)
        else:
            raise RuntimeError('Internal error (%s)' % type(lvalue))

    def process_typevar_declaration(self, s: AssignmentStmt) -> None:
        """Check if s declares a typevar; it yes, store it in symbol table."""
        if len(s.lvalues) != 1 or not isinstance(s.lvalues[0], NameExpr):
            return
        if not isinstance(s.rvalue, CallExpr):
            return
        call = cast(CallExpr, s.rvalue)
        if not isinstance(call.callee, RefExpr):
            return
        callee = cast(RefExpr, call.callee)
        if callee.fullname != 'typing.typevar':
            return
        # TODO Share code with check_argument_count in checkexpr.py?
        if len(call.args) < 1:
            self.fail("Too few arguments for typevar()", s)
            return
        if len(call.args) > 2:
            self.fail("Too many arguments for typevar()", s)
            return
        if call.arg_kinds not in ([ARG_POS], [ARG_POS, ARG_NAMED]):
            self.fail("Unexpected arguments to typevar()", s)
            return
        if not isinstance(call.args[0], StrExpr):
            self.fail("typevar() expects a string literal argument", s)
            return
        lvalue = cast(NameExpr, s.lvalues[0])
        name = lvalue.name
        if cast(StrExpr, call.args[0]).value != name:
            self.fail("Unexpected typevar() argument value", s)
            return
        if not lvalue.is_def:
            if s.type:
                self.fail("Cannot declare the type of a type variable", s)
            else:
                self.fail("Cannot redefine '%s' as a type variable" % name, s)
            return
        if len(call.args) == 2:
            # Analyze values=(...) argument.
            if call.arg_names[1] != 'values':
                self.fail("Unexpected keyword argument '{}' to typevar()".
                          format(call.arg_names[1]), s)
                return
            if isinstance(call.args[1], ParenExpr):
                expr = cast(ParenExpr, call.args[1]).expr
                if isinstance(expr, TupleExpr):
                    values = self.analyze_types(expr.items)
                else:
                    self.fail('The values argument must be a tuple literal', s)
                    return
            else:
                self.fail('The values argument must be in parentheses (...)',
                          s)
                return
        else:
            values = []
        # Yes, it's a valid type variable definition! Add it to the symbol table.
        node = self.lookup(name, s)
        node.kind = UNBOUND_TVAR
        typevar = TypeVarExpr(name, node.fullname, values)
        typevar.line = call.line
        call.analyzed = typevar
        node.node = typevar

    def process_namedtuple_definition(self, s: AssignmentStmt) -> None:
        """Check if s defines a namedtuple; if yes, store the definition in symbol table."""
        if len(s.lvalues) != 1 or not isinstance(s.lvalues[0], NameExpr):
            return
        if not isinstance(s.rvalue, CallExpr):
            return
        call = cast(CallExpr, s.rvalue)
        named_tuple = self.check_namedtuple(call)
        if named_tuple is None:
            return
        # Yes, it's a valid namedtuple definition. Add it to the symbol table.
        lvalue = cast(NameExpr, s.lvalues[0])
        name = lvalue.name
        node = self.lookup(name, s)
        node.kind = GDEF   # TODO locally defined namedtuple
        # TODO call.analyzed
        node.node = named_tuple

    def check_namedtuple(self, call: CallExpr) -> TypeInfo:
        """Check if a call defines a namedtuple.

        If it does, return the corresponding TypeInfo. Return None otherwise.

        If the definition is invalid but looks like a namedtuple,
        report errors but return (some) TypeInfo.
        """
        if not isinstance(call.callee, RefExpr):
            return None
        callee = cast(RefExpr, call.callee)
        fullname = callee.fullname
        if fullname not in ('collections.namedtuple', 'typing.NamedTuple'):
            return None
        items, types = self.parse_namedtuple_args(call, fullname)
        if not items:
            # Error. Construct dummy return value.
            error_classdef = ClassDef('namedtuple', Block([]))
            info = TypeInfo(SymbolTable(), error_classdef)
        else:
            listexpr = cast(ListExpr, call.args[1])
            name = cast(StrExpr, call.args[0]).value
            info = self.build_namedtuple_typeinfo(name, items, types)
        call.analyzed = NamedTupleExpr(info).set_line(call.line)
        return info

    def parse_namedtuple_args(self, call: CallExpr,
                              fullname: str) -> Tuple[List[str], List[Type]]:
        # TODO Share code with check_argument_count in checkexpr.py?
        args = call.args
        if len(args) < 2:
            return self.fail_namedtuple_arg("Too few arguments for namedtuple()", call)
        if len(args) > 2:
            return self.fail_namedtuple_arg("Too many arguments for namedtuple()", call)
        if call.arg_kinds != [ARG_POS, ARG_POS]:
            return self.fail_namedtuple_arg("Unexpected arguments to namedtuple()", call)
        if not isinstance(args[0], StrExpr):
            return self.fail_namedtuple_arg(
                "namedtuple() expects a string literal as the first argument", call)
        if not isinstance(args[1], ListExpr):
            return self.fail_namedtuple_arg(
                "List literal expected as the second argument to namedtuple()", call)
        listexpr = cast(ListExpr, args[1])
        if fullname == 'collections.namedtuple':
            # The fields argument contains just names, with implicit Any types.
            if any(not isinstance(item, StrExpr) for item in listexpr.items):
                return self.fail_namedtuple_arg("String literal expected as namedtuple() item",
                                                call)
            items = [cast(StrExpr, item).value for item in listexpr.items]
            types = [AnyType() for _ in listexpr.items]  # type: List[Type]
        else:
            # The fields argument contains (name, type) tuples.
            items, types = self.parse_namedtuple_fields_with_types(listexpr.items, call)
        return items, types

    def parse_namedtuple_fields_with_types(self, nodes: List[Node],
                                           context: Context) -> Tuple[List[str], List[Type]]:
        items = []  # type: List[str]
        types = []  # type: List[Type]
        for item in nodes:
            while isinstance(item, ParenExpr):
                item = item.expr
            if isinstance(item, TupleExpr):
                if len(item.items) != 2:
                    return self.fail_namedtuple_arg("Invalid NamedTuple field definition",
                                                    item)
                name, type_node = item.items
                if isinstance(name, StrExpr):
                    items.append(name.value)
                else:
                    return self.fail_namedtuple_arg("Invalid NamedTuple() field name", item)
                try:
                    type = expr_to_unanalyzed_type(type_node)
                except TypeTranslationError:
                    return self.fail_namedtuple_arg('Invalid field type', type_node)
                types.append(self.anal_type(type))
            else:
                return self.fail_namedtuple_arg("Tuple expected as NamedTuple() field", item)
        return items, types

    def fail_namedtuple_arg(self, message: str, context: Context) -> Tuple[List[str], List[Type]]:
        self.fail(message, context)
        return [], []

    def build_namedtuple_typeinfo(self, name: str, items: List[str],
                                  types: List[Type]) -> TypeInfo:
        symbols = SymbolTable()
        class_def = ClassDef(name, Block([]))
        class_def.fullname = self.qualified_name(name)
        info = TypeInfo(symbols, class_def)
        # Add named tuple items as attributes.
        # TODO: Make them read-only.
        for item, typ in zip(items, types):
            var = Var(item)
            var.info = info
            var.type = typ
            symbols[item] = SymbolTableNode(MDEF, var)
        # Add a __init__ method.
        init = self.make_namedtuple_init(info, items, types)
        symbols['__init__'] = SymbolTableNode(MDEF, init)
        info.tuple_type = TupleType(types, self.named_type('__builtins__.tuple'))
        info.mro = [info] + info.tuple_type.fallback.type.mro
        return info

    def make_namedtuple_init(self, info: TypeInfo, items: List[str],
                             types: List[Type]) -> FuncDef:
        args = [Var(item) for item in items]
        for arg, type in zip(args, types):
            arg.type = type
        # TODO: Make sure that the self argument name is not visible?
        args = [Var('__self')] + args
        arg_kinds = [ARG_POS] * (len(items) + 1)
        signature = Callable([cast(Type, None)] + types,
                             arg_kinds,
                             ['__self'] + items,
                             NoneTyp(),
                             self.named_type('__builtins__.function'),
                             name=info.name())
        return FuncDef('__init__',
                       args, arg_kinds,
                       [None] * (len(items) + 1),
                       Block([]),
                       typ=signature)

    def analyze_types(self, items: List[Node]) -> List[Type]:
        result = List[Type]()
        for node in items:
            try:
                result.append(self.anal_type(expr_to_unanalyzed_type(node)))
            except TypeTranslationError:
                self.fail('Type expected', node)
                result.append(AnyType())
        return result

    def visit_decorator(self, dec: Decorator) -> None:
        if not dec.is_overload:
            if self.is_func_scope():
                self.add_symbol(dec.var.name(), SymbolTableNode(LDEF, dec),
                                dec)
            elif self.type:
                dec.var.info = self.type
                dec.var.is_initialized_in_class = True
                self.add_symbol(dec.var.name(), SymbolTableNode(MDEF, dec),
                                dec)
        for d in dec.decorators:
            d.accept(self)
        removed = List[int]()
        for i, d in enumerate(dec.decorators):
            if refers_to_fullname(d, 'abc.abstractmethod'):
                removed.append(i)
                dec.func.is_abstract = True
                self.check_decorated_function_is_method('abstractmethod', dec)
            elif refers_to_fullname(d, 'asyncio.tasks.coroutine'):
                    removed.append(i)
                    dec.func.is_coroutine = True
            elif refers_to_fullname(d, 'builtins.staticmethod'):
                removed.append(i)
                dec.func.is_static = True
                dec.var.is_staticmethod = True
                self.check_decorated_function_is_method('staticmethod', dec)
            elif refers_to_fullname(d, 'builtins.classmethod'):
                removed.append(i)
                dec.func.is_class = True
                dec.var.is_classmethod = True
                self.check_decorated_function_is_method('classmethod', dec)
            elif refers_to_fullname(d, 'builtins.property'):
                removed.append(i)
                dec.func.is_property = True
                dec.var.is_property = True
                if dec.is_overload:
                    self.fail('A property cannot be overloaded', dec)
                self.check_decorated_function_is_method('property', dec)
                if len(dec.func.args) > 1:
                    self.fail('Too many arguments', dec.func)
        for i in reversed(removed):
            del dec.decorators[i]
        dec.func.accept(self)
        if not dec.decorators and not dec.var.is_property:
            # No non-special decorators left. We can trivially infer the type
            # of the function here.
            dec.var.type = dec.func.type

    def check_decorated_function_is_method(self, decorator: str,
                                           context: Context) -> None:
        if not self.type or self.is_func_scope():
            self.fail("'%s' used with a non-method" % decorator, context)

    def visit_expression_stmt(self, s: ExpressionStmt) -> None:
        s.expr.accept(self)

    def visit_return_stmt(self, s: ReturnStmt) -> None:
        if not self.is_func_scope():
            self.fail("'return' outside function", s)
        if s.expr:
            s.expr.accept(self)

    def visit_raise_stmt(self, s: RaiseStmt) -> None:
        if s.expr:
            s.expr.accept(self)
        if s.from_expr:
            s.from_expr.accept(self)

    def visit_yield_stmt(self, s: YieldStmt) -> None:
        if not self.is_func_scope():
            self.fail("'yield' outside function", s)
        else:
            self.function_stack[-1].is_generator = True
        if s.expr:
            s.expr.accept(self)

    def visit_yield_from_stmt(self, s: YieldFromStmt) -> None:
        if not self.is_func_scope():
            self.fail("'yield from' outside function", s)
        if s.expr:
            s.expr.accept(self)

    def visit_assert_stmt(self, s: AssertStmt) -> None:
        if s.expr:
            s.expr.accept(self)

    def visit_operator_assignment_stmt(self,
                                       s: OperatorAssignmentStmt) -> None:
        s.lvalue.accept(self)
        s.rvalue.accept(self)

    def visit_while_stmt(self, s: WhileStmt) -> None:
        s.expr.accept(self)
        self.loop_depth += 1
        s.body.accept(self)
        self.loop_depth -= 1
        self.visit_block_maybe(s.else_body)

    def visit_for_stmt(self, s: ForStmt) -> None:
        s.expr.accept(self)

        # Bind index variables and check if they define new names.
        self.analyse_lvalue(s.index)

        self.loop_depth += 1
        self.visit_block(s.body)
        self.loop_depth -= 1

        self.visit_block_maybe(s.else_body)

    def visit_break_stmt(self, s: BreakStmt) -> None:
        if self.loop_depth == 0:
            self.fail("'break' outside loop", s)

    def visit_continue_stmt(self, s: ContinueStmt) -> None:
        if self.loop_depth == 0:
            self.fail("'continue' outside loop", s)

    def visit_if_stmt(self, s: IfStmt) -> None:
        infer_reachability_of_if_statement(s, pyversion=self.pyversion)
        for i in range(len(s.expr)):
            s.expr[i].accept(self)
            self.visit_block(s.body[i])
        self.visit_block_maybe(s.else_body)

    def visit_try_stmt(self, s: TryStmt) -> None:
        self.analyze_try_stmt(s, self)

    def analyze_try_stmt(self, s: TryStmt, visitor: NodeVisitor,
                         add_global: bool = False) -> None:
        s.body.accept(visitor)
        for type, var, handler in zip(s.types, s.vars, s.handlers):
            if type:
                type.accept(visitor)
            if var:
                self.analyse_lvalue(var, add_global=add_global)
            handler.accept(visitor)
        if s.else_body:
            s.else_body.accept(visitor)
        if s.finally_body:
            s.finally_body.accept(visitor)

    def visit_with_stmt(self, s: WithStmt) -> None:
        for e in s.expr:
            e.accept(self)
        for n in s.name:
            if n:
                self.analyse_lvalue(n)
        self.visit_block(s.body)

    def visit_del_stmt(self, s: DelStmt) -> None:
        s.expr.accept(self)
        if not isinstance(s.expr, (IndexExpr, NameExpr, MemberExpr)):
            self.fail('Invalid delete target', s)

    def visit_global_decl(self, g: GlobalDecl) -> None:
        for name in g.names:
            if name in self.nonlocal_decls[-1]:
                self.fail("Name '{}' is nonlocal and global".format(name), g)
            self.global_decls[-1].add(name)

    def visit_nonlocal_decl(self, d: NonlocalDecl) -> None:
        if not self.is_func_scope():
            self.fail("nonlocal declaration not allowed at module level", d)
        else:
            for name in d.names:
                for table in reversed(self.locals[:-1]):
                    if table is not None and name in table:
                        break
                else:
                    self.fail("No binding for nonlocal '{}' found".format(name), d)

                if self.locals[-1] is not None and name in self.locals[-1]:
                    self.fail("Name '{}' is already defined in local "
                              "scope before nonlocal declaration".format(name), d)

                if name in self.global_decls[-1]:
                    self.fail("Name '{}' is nonlocal and global".format(name), d)
                self.nonlocal_decls[-1].add(name)

    def visit_print_stmt(self, s: PrintStmt) -> None:
        for arg in s.args:
            arg.accept(self)

    #
    # Expressions
    #

    def visit_name_expr(self, expr: NameExpr) -> None:
        n = self.lookup(expr.name, expr)
        if n:
            if n.kind == TVAR:
                self.fail("'{}' is a type variable and only valid in type "
                          "context".format(expr.name), expr)
            else:
                expr.kind = n.kind
                expr.node = (cast(Node, n.node))
                expr.fullname = n.fullname

    def visit_super_expr(self, expr: SuperExpr) -> None:
        if not self.type:
            self.fail('"super" used outside class', expr)
            return
        expr.info = self.type

    def visit_tuple_expr(self, expr: TupleExpr) -> None:
        for item in expr.items:
            item.accept(self)

    def visit_list_expr(self, expr: ListExpr) -> None:
        for item in expr.items:
            item.accept(self)

    def visit_set_expr(self, expr: SetExpr) -> None:
        for item in expr.items:
            item.accept(self)

    def visit_dict_expr(self, expr: DictExpr) -> None:
        for key, value in expr.items:
            key.accept(self)
            value.accept(self)

    def visit_paren_expr(self, expr: ParenExpr) -> None:
        expr.expr.accept(self)

    def visit_star_expr(self, expr: StarExpr) -> None:
        if not expr.valid:
            self.fail('Can use starred expression only as assignment target', expr)
        else:
            expr.expr.accept(self)

    def visit_yield_from_expr(self, e: YieldFromExpr) -> None:
        if not self.is_func_scope():  # not sure
            self.fail("'yield from' outside function", e)
        if e.expr:
            e.expr.accept(self)

    def visit_call_expr(self, expr: CallExpr) -> None:
        """Analyze a call expression.

        Some call expressions are recognized as special forms, including
        cast(...), Undefined(...) and Any(...).
        """
        expr.callee.accept(self)
        if refers_to_fullname(expr.callee, 'typing.cast'):
            # Special form cast(...).
            if not self.check_fixed_args(expr, 2, 'cast'):
                return
            # Translate first argument to an unanalyzed type.
            try:
                target = expr_to_unanalyzed_type(expr.args[0])
            except TypeTranslationError:
                self.fail('Cast target is not a type', expr)
                return
            # Pigguback CastExpr object to the CallExpr object; it takes
            # precedence over the CallExpr semantics.
            expr.analyzed = CastExpr(expr.args[1], target)
            expr.analyzed.line = expr.line
            expr.analyzed.accept(self)
        elif refers_to_fullname(expr.callee, 'typing.Any'):
            # Special form Any(...).
            if not self.check_fixed_args(expr, 1, 'Any'):
                return
            expr.analyzed = CastExpr(expr.args[0], AnyType())
            expr.analyzed.line = expr.line
            expr.analyzed.accept(self)
        elif refers_to_fullname(expr.callee, 'typing.Undefined'):
            # Special form Undefined(...).
            if not self.check_fixed_args(expr, 1, 'Undefined'):
                return
            try:
                type = expr_to_unanalyzed_type(expr.args[0])
            except TypeTranslationError:
                self.fail('Argument to Undefined is not a type', expr)
                return
            expr.analyzed = UndefinedExpr(type)
            expr.analyzed.line = expr.line
            expr.analyzed.accept(self)
        elif refers_to_fullname(expr.callee, 'typing.ducktype'):
            # Special form ducktype(...).
            if not self.check_fixed_args(expr, 1, 'ducktype'):
                return
            # Translate first argument to an unanalyzed type.
            try:
                target = expr_to_unanalyzed_type(expr.args[0])
            except TypeTranslationError:
                self.fail('Argument 1 to ducktype is not a type', expr)
                return
            expr.analyzed = DucktypeExpr(target)
            expr.analyzed.line = expr.line
            expr.analyzed.accept(self)
        elif refers_to_fullname(expr.callee, 'typing.disjointclass'):
            # Special form disjointclass(...).
            if not self.check_fixed_args(expr, 1, 'disjointclass'):
                return
            arg = expr.args[0]
            if isinstance(arg, RefExpr):
                expr.analyzed = DisjointclassExpr(arg)
                expr.analyzed.line = expr.line
                expr.analyzed.accept(self)
            else:
                self.fail('Argument 1 to disjointclass is not a class', expr)
        else:
            # Normal call expression.
            for a in expr.args:
                a.accept(self)

    def check_fixed_args(self, expr: CallExpr, numargs: int,
                         name: str) -> bool:
        """Verify that expr has specified number of positional args.

        Return True if the arguments are valid.
        """
        s = 's'
        if numargs == 1:
            s = ''
        if len(expr.args) != numargs:
            self.fail("'%s' expects %d argument%s" % (name, numargs, s),
                      expr)
            return False
        if expr.arg_kinds != [ARG_POS] * numargs:
            self.fail("'%s' must be called with %s positional argument%s" %
                      (name, numargs, s), expr)
            return False
        return True

    def visit_member_expr(self, expr: MemberExpr) -> None:
        base = expr.expr
        base.accept(self)
        # Bind references to module attributes.
        if isinstance(base, RefExpr) and cast(RefExpr,
                                              base).kind == MODULE_REF:
            names = (cast(MypyFile, (cast(RefExpr, base)).node)).names
            n = names.get(expr.name, None)
            if n:
                n = self.normalize_type_alias(n, expr)
                if not n:
                    return
                expr.kind = n.kind
                expr.fullname = n.fullname
                expr.node = n.node

    def visit_op_expr(self, expr: OpExpr) -> None:
        expr.left.accept(self)
        expr.right.accept(self)

    def visit_comparison_expr(self, expr: ComparisonExpr) -> None:
        for operand in expr.operands:
            operand.accept(self)

    def visit_unary_expr(self, expr: UnaryExpr) -> None:
        expr.expr.accept(self)

    def visit_index_expr(self, expr: IndexExpr) -> None:
        expr.base.accept(self)
        if refers_to_class_or_function(expr.base):
            # Special form -- type application.
            # Translate index to an unanalyzed type.
            types = List[Type]()
            if isinstance(expr.index, TupleExpr):
                items = (cast(TupleExpr, expr.index)).items
            else:
                items = [expr.index]
            for item in items:
                try:
                    typearg = expr_to_unanalyzed_type(item)
                except TypeTranslationError:
                    self.fail('Type expected within [...]', expr)
                    return
                typearg = self.anal_type(typearg)
                types.append(typearg)
            expr.analyzed = TypeApplication(expr.base, types)
            expr.analyzed.line = expr.line
        else:
            expr.index.accept(self)

    def visit_slice_expr(self, expr: SliceExpr) -> None:
        if expr.begin_index:
            expr.begin_index.accept(self)
        if expr.end_index:
            expr.end_index.accept(self)
        if expr.stride:
            expr.stride.accept(self)

    def visit_cast_expr(self, expr: CastExpr) -> None:
        expr.expr.accept(self)
        expr.type = self.anal_type(expr.type)

    def visit_undefined_expr(self, expr: UndefinedExpr) -> None:
        expr.type = self.anal_type(expr.type)

    def visit_type_application(self, expr: TypeApplication) -> None:
        expr.expr.accept(self)
        for i in range(len(expr.types)):
            expr.types[i] = self.anal_type(expr.types[i])

    def visit_list_comprehension(self, expr: ListComprehension) -> None:
        expr.generator.accept(self)

    def visit_set_comprehension(self, expr: SetComprehension) -> None:
        expr.generator.accept(self)

    def visit_dictionary_comprehension(self, expr: DictionaryComprehension) -> None:
        self.enter()
        self.analyse_comp_for(expr)
        expr.key.accept(self)
        expr.value.accept(self)
        self.leave()

    def visit_generator_expr(self, expr: GeneratorExpr) -> None:
        self.enter()
        self.analyse_comp_for(expr)
        expr.left_expr.accept(self)
        self.leave()

    def analyse_comp_for(self, expr: Union[GeneratorExpr,
                                           DictionaryComprehension]) -> None:
        """Analyses the 'comp_for' part of comprehensions.
        That is the part after 'for' in (x for x in l if p)
        """
        for index, sequence, conditions in zip(expr.indices, expr.sequences,
                                               expr.condlists):
            sequence.accept(self)
            # Bind index variables.
            self.analyse_lvalue(index)
            for cond in conditions:
                cond.accept(self)

    def visit_func_expr(self, expr: FuncExpr) -> None:
        self.analyse_function(expr)

    def visit_conditional_expr(self, expr: ConditionalExpr) -> None:
        expr.if_expr.accept(self)
        expr.cond.accept(self)
        expr.else_expr.accept(self)

    def visit_ducktype_expr(self, expr: DucktypeExpr) -> None:
        expr.type = self.anal_type(expr.type)

    def visit_disjointclass_expr(self, expr: DisjointclassExpr) -> None:
        expr.cls.accept(self)

    #
    # Helpers
    #

    def lookup(self, name: str, ctx: Context) -> SymbolTableNode:
        """Look up an unqualified name in all active namespaces."""
        # 1a. Name declared using 'global x' takes precedence
        if name in self.global_decls[-1]:
            if name in self.globals:
                return self.globals[name]
            else:
                self.name_not_defined(name, ctx)
                return None
        # 1b. Name declared using 'nonlocal x' takes precedence
        if name in self.nonlocal_decls[-1]:
            for table in reversed(self.locals[:-1]):
                if table is not None and name in table:
                    return table[name]
            else:
                self.name_not_defined(name, ctx)
                return None
        # 2. Class attributes (if within class definition)
        if self.is_class_scope() and name in self.type.names:
            return self.type[name]
        # 3. Local (function) scopes
        for table in reversed(self.locals):
            if table is not None and name in table:
                return table[name]
        # 4. Current file global scope
        if name in self.globals:
            return self.globals[name]
        # 5. Builtins
        b = self.globals.get('__builtins__', None)
        if b:
            table = cast(MypyFile, b.node).names
            if name in table:
                if name[0] == "_" and name[1] != "_":
                    self.name_not_defined(name, ctx)
                    return None
                node = table[name]
                # Only succeed if we are not using a type alias such List -- these must be
                # be accessed via the typing module.
                if node.node.name() == name:
                    return node
        # Give up.
        self.name_not_defined(name, ctx)
        return None

    def lookup_qualified(self, name: str, ctx: Context) -> SymbolTableNode:
        if '.' not in name:
            return self.lookup(name, ctx)
        else:
            parts = name.split('.')
            n = self.lookup(parts[0], ctx)  # type: SymbolTableNode
            if n:
                for i in range(1, len(parts)):
                    if isinstance(n.node, TypeInfo):
                        n = cast(TypeInfo, n.node).get(parts[i])
                    elif isinstance(n.node, MypyFile):
                        n = cast(MypyFile, n.node).names.get(parts[i], None)
                    if not n:
                        self.name_not_defined(name, ctx)
                        break
                if n:
                    n = self.normalize_type_alias(n, ctx)
            return n

    def builtin_type(self, fully_qualified_name: str) -> Instance:
        node = self.lookup_fully_qualified(fully_qualified_name)
        info = cast(TypeInfo, node.node)
        return Instance(info, [])

    def lookup_fully_qualified(self, name: str) -> SymbolTableNode:
        """Lookup a fully qualified name.

        Assume that the name is defined. This happens in the global namespace -- the local
        module namespace is ignored.
        """
        assert '.' in name
        parts = name.split('.')
        n = self.modules[parts[0]]
        for i in range(1, len(parts) - 1):
            n = cast(MypyFile, n.names[parts[i]].node)
        return n.names[parts[-1]]

    def qualified_name(self, n: str) -> str:
        return self.cur_mod_id + '.' + n

    def enter(self) -> None:
        self.locals.append(SymbolTable())
        self.global_decls.append(set())
        self.nonlocal_decls.append(set())

    def leave(self) -> None:
        self.locals.pop()
        self.global_decls.pop()
        self.nonlocal_decls.pop()

    def is_func_scope(self) -> bool:
        return self.locals[-1] is not None

    def is_class_scope(self) -> bool:
        return self.type is not None and not self.is_func_scope()

    def add_symbol(self, name: str, node: SymbolTableNode,
                   context: Context) -> None:
        if self.is_func_scope():
            if name in self.locals[-1]:
                # Flag redefinition unless this is a reimport of a module.
                if not (node.kind == MODULE_REF and
                        self.locals[-1][name].node == node.node):
                    self.name_already_defined(name, context)
            self.locals[-1][name] = node
        elif self.type:
            self.type.names[name] = node
        else:
            if name in self.globals and (not isinstance(node.node, MypyFile) or
                                         self.globals[name].node != node.node):
                # Modules can be imported multiple times to support import
                # of multiple submodules of a package (e.g. a.x and a.y).
                self.name_already_defined(name, context)
            self.globals[name] = node

    def add_var(self, v: Var, ctx: Context) -> None:
        if self.is_func_scope():
            self.add_local(v, ctx)
        else:
            self.globals[v.name()] = SymbolTableNode(GDEF, v, self.cur_mod_id)
            v._fullname = self.qualified_name(v.name())

    def add_local(self, v: Var, ctx: Context) -> None:
        if v.name() in self.locals[-1]:
            self.name_already_defined(v.name(), ctx)
        v._fullname = v.name()
        self.locals[-1][v.name()] = SymbolTableNode(LDEF, v)

    def add_local_func(self, defn: FuncBase, ctx: Context) -> None:
        # TODO combine with above
        if defn.name() in self.locals[-1]:
            self.name_already_defined(defn.name(), ctx)
        self.locals[-1][defn.name()] = SymbolTableNode(LDEF, defn)

    def check_no_global(self, n: str, ctx: Context,
                        is_func: bool = False) -> None:
        if n in self.globals:
            if is_func and isinstance(self.globals[n].node, FuncDef):
                self.fail(("Name '{}' already defined (overload variants "
                           "must be next to each other)").format(n), ctx)
            else:
                self.name_already_defined(n, ctx)

    def name_not_defined(self, name: str, ctx: Context) -> None:
        self.fail("Name '{}' is not defined".format(name), ctx)

    def name_already_defined(self, name: str, ctx: Context) -> None:
        self.fail("Name '{}' already defined".format(name), ctx)

    def fail(self, msg: str, ctx: Context) -> None:
        self.errors.report(ctx.get_line(), msg)


class FirstPass(NodeVisitor):
    """First phase of semantic analysis"""

    def __init__(self, sem: SemanticAnalyzer) -> None:
        self.sem = sem
        self.pyversion = sem.pyversion

    def analyze(self, file: MypyFile, fnam: str, mod_id: str) -> None:
        """Perform the first analysis pass.

        Resolve the full names of definitions not nested within functions and
        construct type info structures, but do not resolve inter-definition
        references such as base classes.

        Also add implicit definitions such as __name__.
        """
        sem = self.sem
        sem.cur_mod_id = mod_id
        sem.errors.set_file(fnam)
        sem.globals = SymbolTable()
        sem.global_decls = [set()]
        sem.nonlocal_decls = [set()]
        sem.block_depth = [0]

        defs = file.defs

        # Add implicit definitions of module '__name__' etc.
        for n in implicit_module_attrs:
            name_def = VarDef([Var(n, AnyType())], True)
            defs.insert(0, name_def)

        for d in defs:
            d.accept(self)

        # Add implicit definition of 'None' to builtins, as we cannot define a
        # variable with a None type explicitly.
        if mod_id == 'builtins':
            none_def = VarDef([Var('None', NoneTyp())], True)
            defs.append(none_def)
            none_def.accept(self)

    def visit_block(self, b: Block) -> None:
        if b.is_unreachable:
            return
        self.sem.block_depth[-1] += 1
        for node in b.body:
            node.accept(self)
        self.sem.block_depth[-1] -= 1

    def visit_assignment_stmt(self, s: AssignmentStmt) -> None:
        for lval in s.lvalues:
            self.sem.analyse_lvalue(lval, add_global=True,
                                    explicit_type=s.type is not None)

    def visit_func_def(self, d: FuncDef) -> None:
        sem = self.sem
        d.is_conditional = sem.block_depth[-1] > 0
        if d.name() in sem.globals:
            n = sem.globals[d.name()].node
            if sem.is_conditional_func(n, d):
                # Conditional function definition -- multiple defs are ok.
                d.original_def = cast(FuncDef, n)
            else:
                sem.check_no_global(d.name(), d, True)
        d._fullname = sem.qualified_name(d.name())
        sem.globals[d.name()] = SymbolTableNode(GDEF, d, sem.cur_mod_id)

    def visit_overloaded_func_def(self, d: OverloadedFuncDef) -> None:
        self.sem.check_no_global(d.name(), d)
        d._fullname = self.sem.qualified_name(d.name())
        self.sem.globals[d.name()] = SymbolTableNode(GDEF, d,
                                                     self.sem.cur_mod_id)

    def visit_class_def(self, d: ClassDef) -> None:
        self.sem.check_no_global(d.name, d)
        d.fullname = self.sem.qualified_name(d.name)
        info = TypeInfo(SymbolTable(), d)
        info.set_line(d.line)
        d.info = info
        self.sem.globals[d.name] = SymbolTableNode(GDEF, info,
                                                   self.sem.cur_mod_id)

    def visit_var_def(self, d: VarDef) -> None:
        for v in d.items:
            self.sem.check_no_global(v.name(), d)
            v._fullname = self.sem.qualified_name(v.name())
            self.sem.globals[v.name()] = SymbolTableNode(GDEF, v,
                                                         self.sem.cur_mod_id)

    def visit_for_stmt(self, s: ForStmt) -> None:
        self.sem.analyse_lvalue(s.index, add_global=True)

    def visit_with_stmt(self, s: WithStmt) -> None:
        for n in s.name:
            if n:
                self.sem.analyse_lvalue(n, add_global=True)

    def visit_decorator(self, d: Decorator) -> None:
        d.var._fullname = self.sem.qualified_name(d.var.name())
        self.sem.add_symbol(d.var.name(), SymbolTableNode(GDEF, d.var), d)

    def visit_if_stmt(self, s: IfStmt) -> None:
        infer_reachability_of_if_statement(s, pyversion=self.pyversion)
        for node in s.body:
            node.accept(self)
        if s.else_body:
            s.else_body.accept(self)

    def visit_try_stmt(self, s: TryStmt) -> None:
        self.sem.analyze_try_stmt(s, self, add_global=True)


class ThirdPass(TraverserVisitor[None]):
    """The third and final pass of semantic analysis.

    Check type argument counts and values of generic types. Also update
    TypeInfo disjointclass information.
    """

    def __init__(self, errors: Errors) -> None:
        self.errors = errors

    def visit_file(self, file_node: MypyFile, fnam: str) -> None:
        self.errors.set_file(fnam)
        file_node.accept(self)

    def visit_func_def(self, fdef: FuncDef) -> None:
        self.errors.push_function(fdef.name())
        self.analyze(fdef.type)
        super().visit_func_def(fdef)
        self.errors.pop_function()

    def visit_class_def(self, tdef: ClassDef) -> None:
        for type in tdef.info.bases:
            self.analyze(type)
        info = tdef.info
        # Collect declared disjoint classes from all base classes.
        for base in info.mro:
            for disjoint in base.disjoint_classes:
                if disjoint not in info.disjoint_classes:
                    info.disjoint_classes.append(disjoint)
                    for subtype in disjoint.all_subtypes():
                        if info not in subtype.disjoint_classes:
                            subtype.disjoint_classes.append(info)
        super().visit_class_def(tdef)

    def visit_assignment_stmt(self, s: AssignmentStmt) -> None:
        self.analyze(s.type)
        super().visit_assignment_stmt(s)

    def visit_undefined_expr(self, e: UndefinedExpr) -> None:
        self.analyze(e.type)

    def visit_cast_expr(self, e: CastExpr) -> None:
        self.analyze(e.type)
        super().visit_cast_expr(e)

    def visit_type_application(self, e: TypeApplication) -> None:
        for type in e.types:
            self.analyze(type)
        super().visit_type_application(e)

    def analyze(self, type: Type) -> None:
        if type:
            analyzer = TypeAnalyserPass3(self.fail)
            type.accept(analyzer)

    def fail(self, msg: str, ctx: Context) -> None:
        self.errors.report(ctx.get_line(), msg)


def self_type(typ: TypeInfo) -> Union[Instance, TupleType]:
    """For a non-generic type, return instance type representing the type.
    For a generic G type with parameters T1, .., Tn, return G[T1, ..., Tn].
    """
    tv = List[Type]()
    for i in range(len(typ.type_vars)):
        tv.append(TypeVar(typ.type_vars[i], i + 1,
                          typ.defn.type_vars[i].values,
                          typ.defn.type_vars[i].upper_bound))
    inst = Instance(typ, tv)
    if typ.tuple_type is None:
        return inst
    else:
        return TupleType(typ.tuple_type.items, inst)


@overload
def replace_implicit_first_type(sig: Callable, new: Type) -> Callable:
    # We can detect implicit self type by it having no representation.
    if not sig.arg_types[0].repr:
        return replace_leading_arg_type(sig, new)
    else:
        return sig


@overload
def replace_implicit_first_type(sig: FunctionLike, new: Type) -> FunctionLike:
    osig = cast(Overloaded, sig)
    return Overloaded([replace_implicit_first_type(i, new)
                       for i in osig.items()])


def set_callable_name(sig: Type, fdef: FuncDef) -> Type:
    if isinstance(sig, FunctionLike):
        if fdef.info:
            return sig.with_name(
                '"{}" of "{}"'.format(fdef.name(), fdef.info.name()))
        else:
            return sig.with_name('"{}"'.format(fdef.name()))
    else:
        return sig


def refers_to_fullname(node: Node, fullname: str) -> bool:
    """Is node a name or member expression with the given full name?"""
    return isinstance(node,
                      RefExpr) and cast(RefExpr, node).fullname == fullname


def refers_to_class_or_function(node: Node) -> bool:
    """Does semantically analyzed node refer to a class?"""
    return (isinstance(node, RefExpr) and
            isinstance(cast(RefExpr, node).node, (TypeInfo, FuncDef,
                                                  OverloadedFuncDef)))


def expr_to_unanalyzed_type(expr: Node) -> Type:
    """Translate an expression to the corresonding type.

    The result is not semantically analyzed. It can be UnboundType or ListType.
    Raise TypeTranslationError if the expression cannot represent a type.
    """
    if isinstance(expr, NameExpr):
        name = expr.name
        return UnboundType(name, line=expr.line)
    elif isinstance(expr, MemberExpr):
        fullname = get_member_expr_fullname(expr)
        if fullname:
            return UnboundType(fullname, line=expr.line)
        else:
            raise TypeTranslationError()
    elif isinstance(expr, IndexExpr):
        base = expr_to_unanalyzed_type(expr.base)
        if isinstance(base, UnboundType):
            if base.args:
                raise TypeTranslationError()
            if isinstance(expr.index, TupleExpr):
                args = cast(TupleExpr, expr.index).items
            else:
                args = [expr.index]
            base.args = [expr_to_unanalyzed_type(arg) for arg in args]
            return base
        else:
            raise TypeTranslationError()
    elif isinstance(expr, ListExpr):
        return TypeList([expr_to_unanalyzed_type(t) for t in expr.items],
                        line=expr.line)
    elif isinstance(expr, StrExpr):
        # Parse string literal type.
        try:
            result = parse_str_as_type(expr.value, expr.line)
        except TypeParseError:
            raise TypeTranslationError()
        return result
    else:
        raise TypeTranslationError()


def get_member_expr_fullname(expr: MemberExpr) -> str:
    """Return the qualified name represention of a member expression.

    Return a string of form foo.bar, foo.bar.baz, or similar, or None if the
    argument cannot be represented in this form.
    """
    if isinstance(expr.expr, NameExpr):
        initial = cast(NameExpr, expr.expr).name
    elif isinstance(expr.expr, MemberExpr):
        initial = get_member_expr_fullname(cast(MemberExpr, expr.expr))
    else:
        return None
    return '{}.{}'.format(initial, expr.name)


def find_duplicate(list: List[T]) -> T:
    """If the list has duplicates, return one of the duplicates.

    Otherwise, return None.
    """
    for i in range(1, len(list)):
        if list[i] in list[:i]:
            return list[i]
    return None


def disable_typevars(nodes: List[SymbolTableNode]) -> None:
    for node in nodes:
        assert node.kind in (TVAR, UNBOUND_TVAR)
        node.kind = UNBOUND_TVAR


def enable_typevars(nodes: List[SymbolTableNode]) -> None:
    for node in nodes:
        assert node.kind in (TVAR, UNBOUND_TVAR)
        node.kind = TVAR


def remove_imported_names_from_symtable(names: SymbolTable,
                                        module: str) -> None:
    """Remove all imported names from the symbol table of a module."""
    removed = List[str]()
    for name, node in names.items():
        fullname = node.node.fullname()
        prefix = fullname[:fullname.rfind('.')]
        if prefix != module:
            removed.append(name)
    for name in removed:
        del names[name]


def infer_reachability_of_if_statement(s: IfStmt, pyversion: int) -> None:
    always_true = False
    for i in range(len(s.expr)):
        result = infer_if_condition_value(s.expr[i], pyversion)
        if result == ALWAYS_FALSE:
            # The condition is always false, so we skip the if/elif body.
            mark_block_unreachable(s.body[i])
        elif result == ALWAYS_TRUE:
            # This condition is always true, so all of the remaining
            # elif/else bodies will never be executed.
            always_true = True
            for body in s.body[i + 1:]:
                mark_block_unreachable(s.body[i])
            if s.else_body:
                mark_block_unreachable(s.else_body)
            break


def infer_if_condition_value(expr: Node, pyversion: int) -> int:
    """Infer whether if condition is always true/false.

    Return ALWAYS_TRUE if always true, ALWAYS_FALSE if always false,
    and TRUTH_VALUE_UNKNOWN otherwise.
    """
    name = ''
    negated = False
    alias = expr
    if isinstance(alias, UnaryExpr):
        if alias.op == 'not':
            expr = alias.expr
            negated = True
    if isinstance(expr, NameExpr):
        name = expr.name
    elif isinstance(expr, MemberExpr):
        name = expr.name
    result = TRUTH_VALUE_UNKNOWN
    if name == 'PY2':
        result = ALWAYS_TRUE if pyversion == 2 else ALWAYS_FALSE
    elif name == 'PY3':
        result = ALWAYS_TRUE if pyversion == 3 else ALWAYS_FALSE
    elif name == 'MYPY':
        result = ALWAYS_TRUE
    if negated:
        if result == ALWAYS_TRUE:
            result = ALWAYS_FALSE
        elif result == ALWAYS_FALSE:
            result = ALWAYS_TRUE
    return result


def mark_block_unreachable(block: Block) -> None:
    block.is_unreachable = True
    block.accept(MarkImportsUnreachableVisitor())


class MarkImportsUnreachableVisitor(TraverserVisitor):
    """Visitor that flags all imports nested within a node as unreachable."""

    def visit_import(self, node: Import) -> None:
        node.is_unreachable = True

    def visit_import_from(self, node: ImportFrom) -> None:
        node.is_unreachable = True

    def visit_import_all(self, node: ImportAll) -> None:
        node.is_unreachable = True<|MERGE_RESOLUTION|>--- conflicted
+++ resolved
@@ -57,12 +57,8 @@
     FuncExpr, MDEF, FuncBase, Decorator, SetExpr, UndefinedExpr, TypeVarExpr,
     StrExpr, PrintStmt, ConditionalExpr, DucktypeExpr, DisjointclassExpr,
     ComparisonExpr, StarExpr, ARG_POS, ARG_NAMED, MroError, type_aliases,
-<<<<<<< HEAD
-    YieldFromStmt, YieldFromExpr, NamedTupleExpr, SetComprehension,
-    DictionaryComprehension
-=======
-    YieldFromStmt, YieldFromExpr, NamedTupleExpr, NonlocalDecl
->>>>>>> ed32d9a4
+    YieldFromStmt, YieldFromExpr, NamedTupleExpr, NonlocalDecl,
+    SetComprehension, DictionaryComprehension
 )
 from mypy.visitor import NodeVisitor
 from mypy.traverser import TraverserVisitor
